--- conflicted
+++ resolved
@@ -22,17 +22,8 @@
       uses: actions/checkout@v2
       with:
         repository: 'reichlab/covid19-forecast-hub-validations'
-<<<<<<< HEAD
-        ref: 'config'
-        path: 'covid19-forecast-hub-validations'
-#     - name: Use Node.js ${{ matrix.node-version }}
-#       uses: actions/setup-node@v1
-#       with:
-#         node-version: ${{ matrix.node-version }}
-=======
         ref: 'issue-33'
         path: 'covid19-forecast-hub-validations'
->>>>>>> 8c0b96d4
     - name: Setup Python
       uses: actions/setup-python@v2
       with:
