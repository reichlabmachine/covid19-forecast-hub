name: Validations v4 (testing)

on:
  pull_request_target:
    branches: [ master ]

jobs:
  build:
    runs-on: ubuntu-latest

    strategy:
      matrix:
        node-version: [10.2]

    steps:
    - name: Checkout project config file in Forecast Hub Repo
      uses: Bhacaz/checkout-files@v1
      with:
        files: project-config.json data-locations/locations.csv
        token: ${{ github.token }}
    - name: Checkout Validation Repo
      uses: actions/checkout@v2
      with:
        repository: 'reichlab/covid19-forecast-hub-validations'
        ref: 'config'
        path: 'covid19-forecast-hub-validations'
<<<<<<< HEAD
=======
#     - name: Use Node.js ${{ matrix.node-version }}
#       uses: actions/setup-node@v1
#       with:
#         node-version: ${{ matrix.node-version }}
>>>>>>> 3554bb84
    - name: Setup Python
      uses: actions/setup-python@v2
      with:
        python-version: '3.9' # Version range or exact version of a Python version to use, using SemVer's version range syntax
        architecture: 'x64' # optional x64 or x86. Defaults to x64 if not specified
#     - run: npm install
    - name: Setup pipenv
      run: pip3 install pipenv
      working-directory: ./covid19-forecast-hub-validations
    - name: Install python dependencies 
      run: pipenv install --skip-lock
      working-directory: ./covid19-forecast-hub-validations
    - name: Validations output
      working-directory: ./covid19-forecast-hub-validations
      run: pipenv run python main.py --project_dir ${{ github.workspace }}
      env:
        GH_TOKEN: ${{ github.token }}
        Z_USERNAME: ${{ secrets.Z_USERNAME}}
        Z_PASSWORD: ${{ secrets.Z_PASSWORD}}
    
    # Run and check for automerge
    #- name: Automerge check
    #  uses: "pascalgn/automerge-action@v0.13.1"
    #  env:
    #    GITHUB_TOKEN: ${{ github.token }}
    #    MERGE_LABELS: "automerge,data-submission,!other-files-updated,!metadata-change,!forecast-updated,!viz,!code"<|MERGE_RESOLUTION|>--- conflicted
+++ resolved
@@ -24,13 +24,6 @@
         repository: 'reichlab/covid19-forecast-hub-validations'
         ref: 'config'
         path: 'covid19-forecast-hub-validations'
-<<<<<<< HEAD
-=======
-#     - name: Use Node.js ${{ matrix.node-version }}
-#       uses: actions/setup-node@v1
-#       with:
-#         node-version: ${{ matrix.node-version }}
->>>>>>> 3554bb84
     - name: Setup Python
       uses: actions/setup-python@v2
       with:
