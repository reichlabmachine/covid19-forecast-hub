team_name: Pandemic Central (itsonit.com)
model_name: COVIDForest
model_abbr: PandemicCentral-COVIDForest
model_contributors: Joseph Galasso (University of Dallas) <jgalasso@udallas.edu>,
  Duy Cao (University of Dallas) <caominhduy@gmail.com>
website_url: https://itsonit.com
license: mit
team_model_designation: primary
data_inputs: JHU CSSE (COVID-19 Case Counts), Facebook Movement Range Maps (Population Mobility), COVID Tracking Project (Testing Data),
  COVIDActNow (Rt), IHME (Population Health), U.S. Census (Demographics)
methods: County-level Projected New Cases using Random Forest learning method
methods_long: This model utilizes population mobility, demographics, and health data in combination with COVID-19 SEIR-generated projections 
  \  and testing data as input into a random forest regression model to forecast COVID-19 cases for 1, 2, 3, and 4 weeks into the future for over 
<<<<<<< HEAD
  \  3000 U.S. counties and county equivalents.
citation: https://doi.org/10.1101/2021.05.23.21257689
=======
  \  3000 U.S. counties and county equivalents.

>>>>>>> 06b7bcc9
<|MERGE_RESOLUTION|>--- conflicted
+++ resolved
@@ -11,10 +11,5 @@
 methods: County-level Projected New Cases using Random Forest learning method
 methods_long: This model utilizes population mobility, demographics, and health data in combination with COVID-19 SEIR-generated projections 
   \  and testing data as input into a random forest regression model to forecast COVID-19 cases for 1, 2, 3, and 4 weeks into the future for over 
-<<<<<<< HEAD
   \  3000 U.S. counties and county equivalents.
-citation: https://doi.org/10.1101/2021.05.23.21257689
-=======
-  \  3000 U.S. counties and county equivalents.
-
->>>>>>> 06b7bcc9
+citation: https://doi.org/10.1101/2021.05.23.21257689