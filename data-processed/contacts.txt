team            contact
Auquan          Jarad Niemi
CU              Nick Reich
GT              Jarad Niemi
Geneva          Johannes Bracher
IHME            Nick Reich
Imperial        Nick Reich
IowaStateLW     Jarad Niemi
<<<<<<< HEAD
JHU             Nick Reich
LANL            Nick Reich
MIT             Jarad Niemi
MOBS            Nick Reich
NotreDame       Jarad Niemi
UCLA            Jarad Niemi
UMass           Nick Reich
UT              Jarad Niemi
YYG             Jarad Niemi
=======
JHU             Jarad Niemi
UCLA            Jarad Niemi
Auquan          Jarad Niemi
UT              Jarad Niemi
UChicago        Jarad Niemi
>>>>>>> 1bff11cd
<|MERGE_RESOLUTION|>--- conflicted
+++ resolved
@@ -1,25 +1,18 @@
 team            contact
 Auquan          Jarad Niemi
 CU              Nick Reich
+Geneva          Johannes Bracher
 GT              Jarad Niemi
-Geneva          Johannes Bracher
 IHME            Nick Reich
 Imperial        Nick Reich
 IowaStateLW     Jarad Niemi
-<<<<<<< HEAD
-JHU             Nick Reich
+JHU_IDD         Nick Reich
 LANL            Nick Reich
 MIT             Jarad Niemi
 MOBS            Nick Reich
 NotreDame       Jarad Niemi
+UChicago        Jarad Niemi
 UCLA            Jarad Niemi
 UMass           Nick Reich
 UT              Jarad Niemi
-YYG             Jarad Niemi
-=======
-JHU             Jarad Niemi
-UCLA            Jarad Niemi
-Auquan          Jarad Niemi
-UT              Jarad Niemi
-UChicago        Jarad Niemi
->>>>>>> 1bff11cd
+YYG             Jarad Niemi