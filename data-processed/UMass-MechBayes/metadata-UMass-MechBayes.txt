--- conflicted
+++ resolved
@@ -16,23 +16,13 @@
 forecast_startdate: 2020-04-26
 forecast_frequency: weekly
 data_inputs_known: State-level case data
-<<<<<<< HEAD
-data_source_known: "JHU CSSEGISandData"
-=======
 data_source_known: JHU -CSSEGISandData
->>>>>>> 648d7acd
 this_model_is_an_ensemble: FALSE
 this_model_is_unconditional: TRUE
 
 methods: >-
-<<<<<<< HEAD
-   Bayesian compartmental model with observations on cumulative case counts and cumulative deaths. Model is fit independently to each state. Model includes observation noise and a case detection rate.
-methods_long: >-
-	"https://github.com/dsheldon/covid/blob/master/docs/Bayesian%20SEIRD%20Model.pdf"  
-=======
    Bayesian compartmental model with observations on cumulative case counts and cumulative deaths. Model is fit independently to each state. Model includes observation noise and a case detection rate. 
  
 
 methods_long: >-
-    See GitHub for full description
->>>>>>> 648d7acd
+    See GitHub for full description