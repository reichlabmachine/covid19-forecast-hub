--- conflicted
+++ resolved
@@ -64,16 +64,7 @@
 
 all_data = read_my_dir(".", "*.csv",
                 into = c("period","team","model",
-<<<<<<< HEAD
-                         "year","month","day","team2","model_etc"),
-                exclude = c("./COVIDhub-ensemble/COVIDhub-ensemble-information.csv",
-                            "./truth-Cumulative Deaths.csv",
-                            "./zoltar-truth-Cumulative Deaths.csv",
-                            "./Imperial-ensemble1/Imperial-forecast-dates.csv",
-                            "./Imperial-ensemble2/Imperial-forecast-dates.csv")) %>%
-=======
                          "year","month","day","team2","model_etc")) %>%
->>>>>>> b482da5b
   
   dplyr::select(team, model, forecast_date, type, location, target, quantile, value, target_end_date) %>%
   
